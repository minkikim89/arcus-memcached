/*
 * arcus-memcached - Arcus memory cache server
 * Copyright 2010-2014 NAVER Corp.
 * Copyright 2014-2016 JaM2in Co., Ltd.
 *
 * Licensed under the Apache License, Version 2.0 (the "License");
 * you may not use this file except in compliance with the License.
 * You may obtain a copy of the License at
 *
 * http://www.apache.org/licenses/LICENSE-2.0
 *
 * Unless required by applicable law or agreed to in writing, software
 * distributed under the License is distributed on an "AS IS" BASIS,
 * WITHOUT WARRANTIES OR CONDITIONS OF ANY KIND, either express or implied.
 * See the License for the specific language governing permissions and
 * limitations under the License.
 */
#ifndef ITEMS_H
#define ITEMS_H

/* item unlink cause */
enum item_unlink_cause {
    ITEM_UNLINK_NORMAL = 1, /* unlink by normal request */
    ITEM_UNLINK_EVICT,      /* unlink by eviction */
    ITEM_UNLINK_INVALID,    /* unlink by invalidation such like expiration/flush */
    ITEM_UNLINK_REPLACE,    /* unlink by replacement of set/replace command */
    ITEM_UNLINK_STALE       /* unlink by staleness */
};

/* element delete cause */
enum elem_delete_cause {
    ELEM_DELETE_NORMAL = 1, /* delete by normal request */
    ELEM_DELETE_COLL,       /* delete by collection deletion */
    ELEM_DELETE_TRIM        /* delete by overflow trim */
};

/* get hash item address from collection info address */
#define COLL_GET_HASH_ITEM(info) ((size_t*)(info) - (info)->itdist)

/* Item internal flag (1 byte) : item type and flag */
/* 1) item type: increasing order (See ENGINE_ITEM_TYPE) */
#define ITEM_IFLAG_LIST  1   /* list item */
#define ITEM_IFLAG_SET   2   /* set item */
#define ITEM_IFLAG_MAP   3   /* map item */
#define ITEM_IFLAG_BTREE 4   /* b+tree item */
#define ITEM_IFLAG_COLL  7   /* collection item: list/set/map/b+tree */
/* 2) item flag: decreasing order */
#define ITEM_LINKED      32  /* linked to assoc hash table */
#define ITEM_INTERNAL    64  /* internal cache item */
#define ITEM_WITH_CAS    128 /* having CAS value */

/* Macros for checking item type */
#define GET_ITEM_TYPE(it) ((it)->iflag & ITEM_IFLAG_COLL)
#define IS_LIST_ITEM(it)  (((it)->iflag & ITEM_IFLAG_COLL) == ITEM_IFLAG_LIST)
#define IS_SET_ITEM(it)   (((it)->iflag & ITEM_IFLAG_COLL) == ITEM_IFLAG_SET)
#define IS_MAP_ITEM(it)   (((it)->iflag & ITEM_IFLAG_COLL) == ITEM_IFLAG_MAP)
#define IS_BTREE_ITEM(it) (((it)->iflag & ITEM_IFLAG_COLL) == ITEM_IFLAG_BTREE)
#define IS_COLL_ITEM(it)  (((it)->iflag & ITEM_IFLAG_COLL) != 0)

/* collection meta flag */
#define COLL_META_FLAG_READABLE 2
#define COLL_META_FLAG_STICKY   4
#define COLL_META_FLAG_TRIMMED  8

/* hash item strtucture */
typedef struct _hash_item {
    uint16_t refcount;  /* reference count */
    uint8_t  slabs_clsid;/* which slab class we're in */
    uint8_t  refchunk;  /* reference chunk */
    uint32_t flags;     /* Flags associated with the item (in network byte order) */
    struct _hash_item *next;   /* LRU chain next */
    struct _hash_item *prev;   /* LRU chain prev */
    struct _hash_item *h_next; /* hash chain next */
    rel_time_t time;    /* least recent access */
    rel_time_t exptime; /* When the item will expire (relative to process startup) */
    uint8_t  iflag;     /* Intermal flags: item type and flag */
    uint16_t nkey;      /* The total length of the key (in bytes) */
    uint32_t nbytes;    /* The total length of the data (in bytes) */
    /* Following fields are used to trade off memory space for performance */
    uint32_t khash;     /* The hash value of key string */
    void    *pfxptr;    /* pointer to prefix structure */
} hash_item;

/* list element */
typedef struct _list_elem_item {
    uint16_t refcount;
    uint8_t  slabs_clsid;         /* which slab class we're in */
    uint32_t dummy;
    struct _list_elem_item *next; /* next chain in double linked list */
    struct _list_elem_item *prev; /* prev chain in double linked list */
    uint32_t nbytes;              /**< The total size of the data (in bytes) */
    char     value[1];            /**< the data itself */
} list_elem_item;

/* set element */
typedef struct _set_elem_item {
    uint16_t refcount;
    uint8_t  slabs_clsid;         /* which slab class we're in */
    uint32_t hval;                /* hash value */
    struct _set_elem_item *next;  /* hash chain next */
    uint32_t nbytes;              /**< The total size of the data (in bytes) */
    char     value[1];            /**< the data itself */
} set_elem_item;

/* map element */
typedef struct _map_elem_item {
    uint16_t refcount;
    uint8_t  slabs_clsid;         /* which slab class we're in */
    uint32_t hval;                /* hash value */
    struct _map_elem_item *next;  /* hash chain next */
    uint8_t nfield;               /**< The total size of the field (in bytes) */
    uint16_t nbytes;              /**< The total size of the data (in bytes) */
    unsigned char data[1];        /* data: <field, value> */
} map_elem_item;

/* btree element */
typedef struct _btree_elem_item_fixed {
    uint16_t refcount;
    uint8_t  slabs_clsid;        /* which slab class we're in */
    uint8_t  status;             /* 3(used), 2(insert mark), 1(delete_mark), or 0(free) */
    uint8_t  nbkey;              /* length of bkey */
    uint8_t  neflag;             /* length of element flag */
    uint16_t nbytes;             /**< The total size of the data (in bytes) */
} btree_elem_item_fixed;

typedef struct _btree_elem_item {
    uint16_t refcount;
    uint8_t  slabs_clsid;        /* which slab class we're in */
    uint8_t  status;             /* 3(used), 2(insert mark), 1(delete_mark), or 0(free) */
    uint8_t  nbkey;              /* length of bkey */
    uint8_t  neflag;             /* length of element flag */
    uint16_t nbytes;             /**< The total size of the data (in bytes) */
    unsigned char data[1];       /* data: <bkey, [eflag,] value> */
} btree_elem_item;

/* list meta info */
typedef struct _list_meta_info {
    int32_t  mcnt;      /* maximum count */
    int32_t  ccnt;      /* current count */
    uint8_t  ovflact;   /* overflow action */
    uint8_t  mflags;    /* sticky, readable flags */
    uint16_t itdist;    /* distance from hash item (unit: sizeof(size_t)) */
    uint32_t stotal;    /* total space */
    list_elem_item *head;
    list_elem_item *tail;
} list_meta_info;

/* set meta info */
#define SET_HASHTAB_SIZE 16
#define SET_HASHIDX_MASK 0x0000000F
#define SET_MAX_HASHCHAIN_SIZE 64

typedef struct _set_hash_node {
    uint16_t refcount;
    uint8_t  slabs_clsid;         /* which slab class we're in */
    uint8_t  hdepth;
    uint16_t tot_elem_cnt;
    uint16_t tot_hash_cnt;
    int16_t  hcnt[SET_HASHTAB_SIZE];
    void    *htab[SET_HASHTAB_SIZE];
} set_hash_node;

typedef struct _set_meta_info {
    int32_t  mcnt;      /* maximum count */
    int32_t  ccnt;      /* current count */
    uint8_t  ovflact;   /* overflow action */
    uint8_t  mflags;    /* sticky, readable flags */
    uint16_t itdist;    /* distance from hash item (unit: sizeof(size_t)) */
    uint32_t stotal;    /* total space */
    set_hash_node *root;
} set_meta_info;

/* map meta info */
#define MAP_HASHTAB_SIZE 16
#define MAP_HASHIDX_MASK 0x0000000F
#define MAP_MAX_HASHCHAIN_SIZE 64

typedef struct _map_hash_node {
    uint16_t refcount;
    uint8_t  slabs_clsid;         /* which slab class we're in */
    uint8_t  hdepth;
    uint16_t tot_elem_cnt;
    uint16_t tot_hash_cnt;
    int16_t  hcnt[MAP_HASHTAB_SIZE];
    void    *htab[MAP_HASHTAB_SIZE];
} map_hash_node;

typedef struct _map_meta_info {
    int32_t  mcnt;      /* maximum count */
    int32_t  ccnt;      /* current count */
    uint8_t  ovflact;   /* overflow action */
    uint8_t  mflags;    /* sticky, readable flags */
    uint16_t itdist;    /* distance from hash item (unit: sizeof(size_t)) */
    uint32_t stotal;    /* total space */
    map_hash_node *root;
} map_meta_info;

/* btree meta info */
#define BTREE_MAX_DEPTH  7
#define BTREE_ITEM_COUNT 32 /* Recommend BTREE_ITEM_COUNT >= 8 */

typedef struct _btree_leaf_node {
    uint16_t refcount;
    uint8_t  slabs_clsid;      /* which slab class we're in */
    uint8_t  ndepth;
    uint16_t used_count;
    uint16_t reserved;
    struct _btree_indx_node *prev;
    struct _btree_indx_node *next;
    void    *item[BTREE_ITEM_COUNT];
} btree_leaf_node;

typedef struct _btree_indx_node {
    uint16_t refcount;
    uint8_t  slabs_clsid;      /* which slab class we're in */
    uint8_t  ndepth;
    uint16_t used_count;
    uint16_t reserved;
    struct _btree_indx_node *prev;
    struct _btree_indx_node *next;
    void    *item[BTREE_ITEM_COUNT];
    uint32_t ecnt[BTREE_ITEM_COUNT];
} btree_indx_node;

typedef struct _btree_meta_info {
    int32_t  mcnt;      /* maximum count */
    int32_t  ccnt;      /* current count */
    uint8_t  ovflact;   /* overflow action */
    uint8_t  mflags;    /* sticky, readable, trimmed flags */
    uint16_t itdist;    /* distance from hash item (unit: sizeof(size_t)) */
    uint32_t stotal;    /* total space */
    uint8_t  bktype;    /* bkey type : BKEY_TYPE_UINT64 or BKEY_TYPE_BINARY */
    uint8_t  dummy[7];  /* reserved space */
    bkey_t   maxbkeyrange;
    btree_indx_node *root;
} btree_meta_info;

/* btree element position */
typedef struct _btree_elem_posi {
    btree_indx_node *node;
    uint16_t         indx;
    /* It is used temporarily in order to check
     * if the found bkey is equal to from_bkey or to_bkey of given bkey range
     * in the do_btree_find_first/next/prev functions.
     */
    bool             bkeq;
} btree_elem_posi;

/* btree scan structure */
typedef struct _btree_scan_info {
    hash_item       *it;
    btree_elem_posi  posi;
    uint32_t         kidx; /* An index in the given key array as a parameter */
    int32_t          next; /* for free scan link */
} btree_scan_info;

/* common meta info of list and set */
typedef struct _coll_meta_info {
    int32_t  mcnt;      /* maximum count */
    int32_t  ccnt;      /* current count */
    uint8_t  ovflact;   /* overflow action */
    uint8_t  mflags;    /* sticky, readable flags */
    uint16_t itdist;    /* distance from hash item (unit: sizeof(size_t)) */
    uint32_t stotal;    /* total space */
} coll_meta_info;

/* item stats */
typedef struct {
    unsigned int evicted;
    unsigned int evicted_nonzero;
    rel_time_t   evicted_time;
    unsigned int outofmemory;
    unsigned int tailrepairs;
    unsigned int reclaimed;
} itemstats_t;

/* item global */
struct items {
   hash_item   *heads[MAX_SLAB_CLASSES];
   hash_item   *tails[MAX_SLAB_CLASSES];
   hash_item   *lowMK[MAX_SLAB_CLASSES]; /* low mark for invalidation(expire/flush) check */
   hash_item   *curMK[MAX_SLAB_CLASSES]; /* cur mark for invalidation(expire/flush) check */
   hash_item   *sticky_heads[MAX_SLAB_CLASSES];
   hash_item   *sticky_tails[MAX_SLAB_CLASSES];
   hash_item   *sticky_curMK[MAX_SLAB_CLASSES]; /* cur mark for invalidation(expire/flush) check */
   unsigned int sizes[MAX_SLAB_CLASSES];
   unsigned int sticky_sizes[MAX_SLAB_CLASSES];
   itemstats_t  itemstats[MAX_SLAB_CLASSES];
};

/* item queue */
typedef struct {
   hash_item   *head;
   hash_item   *tail;
   unsigned int size;
} item_queue;

/*
 * You should not try to aquire any of the item locks before calling these
 * functions.
 */

/**
 * Allocate and initialize a new item structure
 * @param key the key for the new item
 * @param nkey the number of bytes in the key
 * @param flags the flags in the new item
 * @param exptime when the object should expire
 * @param nbytes the number of bytes in the body for the item
 * @return a pointer to an item on success NULL otherwise
 */
hash_item *item_alloc(const void *key, const uint32_t nkey,
                      const uint32_t flags, rel_time_t exptime,
                      const uint32_t nbytes, const void *cookie);

/**
 * Get an item from the cache
 *
 * @param key the key for the item to get
 * @param nkey the number of bytes in the key
 * @return pointer to the item if it exists or NULL otherwise
 */
hash_item *item_get(const void *key, const uint32_t nkey);

/**
 * Reset the item statistics
 */
void item_stats_reset(void);

/**
 * Get item statitistics
 * @param add_stat callback provided by the core used to
 *                 push statistics into the response
 * @param cookie cookie provided by the core to identify the client
 */
void item_stats(ADD_STAT add_stat, const void *cookie);

/**
 * Get detaild item statitistics
 * @param add_stat callback provided by the core used to
 *                 push statistics into the response
 * @param cookie cookie provided by the core to identify the client
 */
void item_stats_sizes(ADD_STAT add_stat, const void *cookie);

/**
 * Dump items from the cache
 * @param slabs_clsid the slab class to get items from
 * @param limit the maximum number of items to receive
 * @param bytes the number of bytes in the return message (OUT)
 * @return pointer to a string containint the data
 *
 * @todo we need to rewrite this to use callbacks!!!! currently disabled
 */
char *item_cachedump(const unsigned int slabs_clsid,
                     const unsigned int limit, const bool forward, const bool sticky,
                     unsigned int *bytes);

/**
 * Flush expired items from the cache
 * @prefix prefix string
 * @nprefix prefix string length: -1(all prefixes), 0(null prefix)
 * @param when when the items should be flushed
 */
ENGINE_ERROR_CODE item_flush_expired(const char *prefix, const int nprefix,
                                     rel_time_t when, const void* cookie);

/**
 * Release our reference to the current item
 * @param it the item to release
 */
void item_release(hash_item *it);

/**
 * Store an item in the cache
 * @param item the item to store
 * @param cas the cas value (OUT)
 * @param operation what kind of store operation is this (ADD/SET etc)
 * @return ENGINE_SUCCESS on success
 *
 * @todo should we refactor this into hash_item ** and remove the cas
 *       there so that we can get it from the item instead?
 */
ENGINE_ERROR_CODE item_store(hash_item *item,
                             uint64_t *cas, ENGINE_STORE_OPERATION operation,
                             const void *cookie);

ENGINE_ERROR_CODE item_arithmetic(const void* cookie,
                             const void* key, const uint32_t nkey, const bool increment,
                             const bool create, const uint64_t delta, const uint64_t initial,
                             const uint32_t flags, const rel_time_t exptime, uint64_t *cas,
                             uint64_t *result);

/**
 * Delete an item of the given key.
 * @param key the key to delete
 * @param nkey the number of bytes in the key
 * @param cas the cas value
 */
ENGINE_ERROR_CODE item_delete(const void* key, const uint32_t nkey, uint64_t cas);

void coll_del_thread_wakeup(void);

ENGINE_ERROR_CODE item_stats_prefixes(const char *prefix, const int nprefix,
                                      void *prefix_data);

ENGINE_ERROR_CODE item_init(struct default_engine *engine);

void              item_final(struct default_engine *engine);

ENGINE_ERROR_CODE list_struct_create(const char *key, const uint32_t nkey,
                                     item_attr *attrp, const void *cookie);

list_elem_item *list_elem_alloc(const uint32_t nbytes, const void *cookie);

void list_elem_release(list_elem_item **elem_array, const int elem_count);

ENGINE_ERROR_CODE list_elem_insert(const char *key, const uint32_t nkey,
                                   int index, list_elem_item *elem,
                                   item_attr *attrp,
                                   bool *created, const void *cookie);

ENGINE_ERROR_CODE list_elem_delete(const char *key, const uint32_t nkey,
                                   int from_index, int to_index,
                                   const bool drop_if_empty,
                                   uint32_t *del_count, bool *dropped);

ENGINE_ERROR_CODE list_elem_get(const char *key, const uint32_t nkey,
                                int from_index, int to_index,
                                const bool delete, const bool drop_if_empty,
                                list_elem_item **elem_array, uint32_t *elem_count,
                                uint32_t *flags, bool *dropped);

ENGINE_ERROR_CODE set_struct_create(const char *key, const uint32_t nkey,
                                    item_attr *attrp, const void *cookie);

set_elem_item *set_elem_alloc(const uint32_t nbytes, const void *cookie);

void set_elem_release(set_elem_item **elem_array, const int elem_count);

ENGINE_ERROR_CODE set_elem_insert(const char *key, const uint32_t nkey,
                                  set_elem_item *elem,
                                  item_attr *attrp,
                                  bool *created, const void *cookie);

ENGINE_ERROR_CODE set_elem_delete(const char *key, const uint32_t nkey,
                                  const char *value, const uint32_t nbytes,
                                  const bool drop_if_empty,
                                  bool *dropped);

ENGINE_ERROR_CODE set_elem_exist(const char *key, const uint32_t nkey,
                                 const char *value, const uint32_t nbytes,
                                 bool *exist);

ENGINE_ERROR_CODE set_elem_get(const char *key, const uint32_t nkey, const uint32_t count,
                               const bool delete, const bool drop_if_empty,
                               set_elem_item **elem_array, uint32_t *elem_count,
                               uint32_t *flags, bool *dropped);

ENGINE_ERROR_CODE map_struct_create(const char *key, const uint32_t nkey,
                                    item_attr *attrp, const void *cookie);

map_elem_item *map_elem_alloc(const int nfield,
                              const uint32_t nbytes, const void *cookie);

void map_elem_release(map_elem_item **elem_array, const int elem_count);

ENGINE_ERROR_CODE map_elem_insert(const char *key, const uint32_t nkey,
                                  map_elem_item *elem,
                                  item_attr *attrp,
                                  bool *created, const void *cookie);

ENGINE_ERROR_CODE map_elem_update(const char *key, const uint32_t nkey,
                                  const field_t *field,
                                  const char *value, const uint32_t nbytes,
                                  const void *cookie);

ENGINE_ERROR_CODE map_elem_delete(const char *key, const uint32_t nkey,
                                  const int numfields, const field_t *flist,
                                  const bool drop_if_empty, uint32_t *del_count,
                                  bool *dropped);

ENGINE_ERROR_CODE map_elem_get(const char *key, const uint32_t nkey,
                               const int numfields, const field_t *flist, const bool delete,
                               const bool drop_if_empty, map_elem_item **elem_array,
                               uint32_t *elem_count, uint32_t *flags, bool *dropped);

ENGINE_ERROR_CODE btree_struct_create(const char *key, const uint32_t nkey,
                                      item_attr *attrp, const void *cookie);

btree_elem_item *btree_elem_alloc(const uint32_t nbkey, const uint32_t neflag, const uint32_t nbytes,
                                  const void *cookie);

void btree_elem_release(btree_elem_item **elem_array, const int elem_count);

ENGINE_ERROR_CODE btree_elem_insert(const char *key, const uint32_t nkey,
                                    btree_elem_item *elem, const bool replace_if_exist, item_attr *attrp,
                                    bool *replaced, bool *created, btree_elem_item **trimmed_elems,
                                    uint32_t *trimmed_count, uint32_t *trimmed_flags, const void *cookie);

ENGINE_ERROR_CODE btree_elem_update(const char *key, const uint32_t nkey, const bkey_range *bkrange,
                                    const eflag_update *eupdate, const char *value, const uint32_t nbytes,
                                    const void *cookie);

ENGINE_ERROR_CODE btree_elem_delete(const char *key, const uint32_t nkey,
                                    const bkey_range *bkrange, const eflag_filter *efilter,
                                    const uint32_t req_count, const bool drop_if_empty,
                                    uint32_t *del_count, uint32_t *access_count, bool *dropped);

ENGINE_ERROR_CODE btree_elem_arithmetic(const char* key, const uint32_t nkey,
                                        const bkey_range *bkrange,
                                        const bool increment, const bool create,
                                        const uint64_t delta, const uint64_t initial,
                                        const eflag_t *eflagp,
                                        uint64_t *result, const void* cookie);

ENGINE_ERROR_CODE btree_elem_get(const char *key, const uint32_t nkey,
                                 const bkey_range *bkrange, const eflag_filter *efilter,
                                 const uint32_t offset, const uint32_t req_count,
                                 const bool delete, const bool drop_if_empty,
                                 btree_elem_item **elem_array, uint32_t *elem_count,
                                 uint32_t *access_count,
                                 uint32_t *flags, bool *dropped_trimmed);

ENGINE_ERROR_CODE btree_elem_count(const char *key, const uint32_t nkey,
                                   const bkey_range *bkrange, const eflag_filter *efilter,
                                   uint32_t *elem_count, uint32_t *access_count);

ENGINE_ERROR_CODE btree_posi_find(const char *key, const uint32_t nkey, const bkey_range *bkrange,
                                  ENGINE_BTREE_ORDER order, int *position);

ENGINE_ERROR_CODE btree_posi_find_with_get(const char *key, const uint32_t nkey,
                                           const bkey_range *bkrange, ENGINE_BTREE_ORDER order,
                                           const int count, int *position,
                                           btree_elem_item **elem_array, uint32_t *elem_count,
                                           uint32_t *elem_index, uint32_t *flags);

ENGINE_ERROR_CODE btree_elem_get_by_posi(const char *key, const uint32_t nkey,
                                  ENGINE_BTREE_ORDER order, int from_posi, int to_posi,
                                  btree_elem_item **elem_array, uint32_t *elem_count, uint32_t *flags);

#ifdef SUPPORT_BOP_SMGET
#ifdef JHPARK_OLD_SMGET_INTERFACE
/* smget old interface */
ENGINE_ERROR_CODE btree_elem_smget_old(token_t *key_array, const int key_count,
                                   const bkey_range *bkrange, const eflag_filter *efilter,
                                   const uint32_t offset, const uint32_t count,
                                   btree_elem_item **elem_array, uint32_t *kfnd_array,
                                   uint32_t *flag_array, uint32_t *elem_count,
                                   uint32_t *missed_key_array, uint32_t *missed_key_count,
                                   bool *trimmed, bool *duplicated);
#endif

/* smget new interface */
ENGINE_ERROR_CODE btree_elem_smget(token_t *key_array, const int key_count,
                                   const bkey_range *bkrange, const eflag_filter *efilter,
                                   const uint32_t offset, const uint32_t count,
                                   const bool unique,
                                   smget_result_t *result);
#endif

ENGINE_ERROR_CODE item_getattr(const void* key, const uint32_t nkey,
                               ENGINE_ITEM_ATTR *attr_ids, const uint32_t attr_count,
                               item_attr *attr_data);

ENGINE_ERROR_CODE item_setattr(const void* key, const uint32_t nkey,
                               ENGINE_ITEM_ATTR *attr_ids, const uint32_t attr_count,
                               item_attr *attr_data);

/* Get all elements from collection hash item
 */
ENGINE_ERROR_CODE coll_elem_get_all(hash_item *it, elems_result_t *eresult, bool lock_hold);
void              coll_elem_release(elems_result_t *eresult, int type);

/*
 * Item config functions
 */
ENGINE_ERROR_CODE item_conf_set_maxcollsize(const int coll_type, int *maxsize);
bool item_conf_get_evict_to_free(void);
void item_conf_set_evict_to_free(bool value);

/*
 * Item access functions
 */
uint64_t    item_get_cas(const hash_item* item);
void        item_set_cas(const hash_item* item, uint64_t val);
const void* item_get_key(const hash_item* item);
char*       item_get_data(const hash_item* item);
const void* item_get_meta(const hash_item* item);

/*
 * Check item validity
 */
bool item_is_valid(hash_item *item);

/*
 * Item and Element size functions
 */
uint32_t item_ntotal(hash_item *item);
uint32_t list_elem_ntotal(list_elem_item *elem);
uint32_t set_elem_ntotal(set_elem_item *elem);
uint32_t map_elem_ntotal(map_elem_item *elem);
uint32_t btree_elem_ntotal(btree_elem_item *elem);
uint8_t  btree_real_nbkey(uint8_t nbkey);

/**
 * Item scrubber
 */
bool item_start_scrub(struct default_engine *engine, int mode, bool autorun);
bool item_onoff_scrub(struct default_engine *engine, bool val);
void item_stats_scrub(struct default_engine *engine,
                      ADD_STAT add_stat, const void *cookie);

/**
 * Item dumpper
 */
enum dump_mode {
    DUMP_MODE_NONE = 0,
    DUMP_MODE_KEY  = 1, /* key string only */
    DUMP_MODE_ITEM = 2  /* key string & item value */
};
int  item_start_dump(struct default_engine *engine,
                     enum dump_mode mode,
                     const char *prefix, const int nprefix,
                     const char *filepath);
void item_stop_dump(struct default_engine *engine);
void item_stats_dump(struct default_engine *engine,
                     ADD_STAT add_stat, const void *cookie);

<<<<<<< HEAD
/* get all elements from collection hash item */
ENGINE_ERROR_CODE coll_elem_get_all(hash_item *it, elems_result_t *eresult, bool lock_hold);
void              coll_elem_release(elems_result_t *eresult, int type);

#ifdef ENABLE_PERSISTENCE_01_ITEM_SCAN
/**
 * item scan
 */
void *itscan_open(struct default_engine *engine,
                  const char *prefix, const int nprefix);
int   itscan_getnext(void *scan, void **item_array, int item_arrsz);
void  itscan_release(void *scan, void **item_array, int item_count);
void  itscan_close(void *scan);
#endif

=======
>>>>>>> 3c39c3e1
#endif<|MERGE_RESOLUTION|>--- conflicted
+++ resolved
@@ -627,11 +627,6 @@
 void item_stats_dump(struct default_engine *engine,
                      ADD_STAT add_stat, const void *cookie);
 
-<<<<<<< HEAD
-/* get all elements from collection hash item */
-ENGINE_ERROR_CODE coll_elem_get_all(hash_item *it, elems_result_t *eresult, bool lock_hold);
-void              coll_elem_release(elems_result_t *eresult, int type);
-
 #ifdef ENABLE_PERSISTENCE_01_ITEM_SCAN
 /**
  * item scan
@@ -643,6 +638,4 @@
 void  itscan_close(void *scan);
 #endif
 
-=======
->>>>>>> 3c39c3e1
 #endif